--- conflicted
+++ resolved
@@ -12,14 +12,7 @@
 
 Plus a few more odds and ends."""
 
-<<<<<<< HEAD
 version_str = '0.6'
-=======
-version_str = '0.5.3'
-
-languages = ['pt', 'nl', 'ja', 'en', 'fi', 'ko', 'fr', 'ar', 'it', 'es', 'hu', 'zh']
-packages = ['csc', 'csc.util', 'csc.nl', 'csc.nl.mblem'] + ['csc.nl.'+lang for lang in languages]
->>>>>>> d0eb3228
 
 try:
     from setuptools import setup, Extension, find_packages
@@ -70,13 +63,9 @@
     package_data={'csc.nl': ['mblem/*.pickle', 'en/*.txt', 'es/stop.txt',
                              'hu/stop.txt', 'nl/stop.txt', 'pt/stop.txt']},
     long_description = "\n".join(doclines[2:]),
-<<<<<<< HEAD
     packages=['csc_utils', 'csc', 'csc.conceptnet', 'csc.conceptnet4',
               'csc.concepttools', 'csc.corpus', 'csc.divisi2',
               'csc.django_settings', 'csc.lib', 'csc.nl',
               'csc.pseudo_auth', 'csc.util', 'csc.webapi'],
-=======
-    packages=packages,
-    namespace_packages = ['csc'],
->>>>>>> d0eb3228
+    namespace_packages=['csc'],
 )